from django.http import HttpResponse

from rest_framework import generics

from .models import PartCategory, Part
from .serializers import PartBriefSerializer, PartDetailSerializer
from .serializers import PartCategoryBriefSerializer, PartCategoryDetailSerializer


def part_index(request):
    return HttpResponse("Hello world. This is the parts page")

def category_index(request):
    return HttpResponse("This is the category page")

class PartDetail(generics.RetrieveAPIView):
    queryset = Part.objects.all()
    serializer_class = PartDetailSerializer


class PartList(generics.ListAPIView):
    queryset = Part.objects.all()
    serializer_class = PartBriefSerializer


class PartCategoryDetail(generics.RetrieveAPIView):
<<<<<<< HEAD
=======
    """ Return information on a single PartCategory
    """
>>>>>>> d7c67fba
    queryset = PartCategory.objects.all()
    serializer_class = PartCategoryDetailSerializer


class PartCategoryList(generics.ListAPIView):
<<<<<<< HEAD
    queryset = PartCategory.objects.all()
    serializer_class = PartCategorySerializer
=======
    """ Return a list of all top-level part categories.
    Categories are considered "top-level" if they do not have a parent
    """
    queryset = PartCategory.objects.filter(parent=None)
    serializer_class = PartCategoryBriefSerializer
>>>>>>> d7c67fba
<|MERGE_RESOLUTION|>--- conflicted
+++ resolved
@@ -24,23 +24,15 @@
 
 
 class PartCategoryDetail(generics.RetrieveAPIView):
-<<<<<<< HEAD
-=======
     """ Return information on a single PartCategory
     """
->>>>>>> d7c67fba
     queryset = PartCategory.objects.all()
     serializer_class = PartCategoryDetailSerializer
 
 
 class PartCategoryList(generics.ListAPIView):
-<<<<<<< HEAD
-    queryset = PartCategory.objects.all()
-    serializer_class = PartCategorySerializer
-=======
     """ Return a list of all top-level part categories.
     Categories are considered "top-level" if they do not have a parent
     """
     queryset = PartCategory.objects.filter(parent=None)
-    serializer_class = PartCategoryBriefSerializer
->>>>>>> d7c67fba
+    serializer_class = PartCategoryBriefSerializer